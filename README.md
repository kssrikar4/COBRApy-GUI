# COBRApy-GUI
Streamlit Interface for Constraint-Based Metabolic Modeling

[![PyPI version](https://img.shields.io/pypi/v/cobra.svg)](https://pypi.org/project/cobra/)
[![Supported Python Versions](https://img.shields.io/pypi/pyversions/cobra.svg)](https://pypi.org/project/cobra/)
[![Python 3.12](https://img.shields.io/badge/python-3.12-blue.svg)](https://www.python.org/downloads/release/python-3120/)
[![License: MPL 2.0](https://img.shields.io/badge/License-MPL_2.0-brightgreen.svg)](https://opensource.org/licenses/MPL-2.0)
[![Streamlit](https://img.shields.io/badge/Streamlit-FF4B4B?style=for-the-badge&logo=streamlit&logoColor=white)](https://streamlit.io)
[![Git](https://img.shields.io/badge/Version%20Control-Git-F05032?style=for-the-badge&logo=git&logoColor=white)](https://git-scm.com/)

### Project Overview

<<<<<<< HEAD
`COBRApy-GUI` is a Streamlit-based graphical user interface (GUI) designed to simplify and enhance the interaction with `COBRApy`, a widely used Python package for constraint-based reconstruction and analysis of biological networks. This tool provides an visual environment for performing core metabolic modeling tasks, making complex analyses more accessible to researchers who may prefer a GUI over direct command-line interaction.
=======
`COBRApy_GUI` is a Streamlit-based graphical user interface (GUI) designed to simplify and enhance the interaction with `COBRApy`, a widely used Python package for constraint-based reconstruction and analysis of biological networks. This tool provides an visual environment for performing core metabolic modeling tasks, making complex analyses more accessible to researchers who may prefer a GUI over direct command-line interaction.
>>>>>>> 0bb8f435

![Preview](.github/GUI.png)

### Features

This application offers a suite of functionalities, with key `COBRApy` capabilities:

  * **Model Management:**
      * **Loading:** Supports loading metabolic models from SBML (.xml), JSON (.json), and MATLAB (.mat) formats. Includes built-in access to common `cobra` models (e.g., E. coli core, iJO1366, Recon3D).
      * **Summary & Inspection:** Provides a detailed overview of loaded models, including counts of reactions, metabolites, and genes, along with objective function details and snippets of model components.
      * **Export:** Allows users to export modified models back into SBML, JSON, or MATLAB formats.
  * **Flux Analysis:**
      * **Flux Balance Analysis (FBA):** Perform FBA to determine optimal flux distributions, with options to set objective functions and adjust reaction bounds. Visualizes flux distributions and active pathways.
      * **Parsimonious FBA (pFBA):** Execute pFBA to identify the most parsimonious (minimal total flux) solution achieving optimal growth, offering insights into metabolic efficiency. Includes FBA vs. pFBA flux comparison.
      * **Flux Variability Analysis (FVA):** Calculate the minimum and maximum possible flux for individual or all reactions, providing insights into reaction flexibility and robustness. Visualizes flux ranges.
  * **Genetic & Reaction Manipulations:**
      * **Gene Deletion Analysis:** Simulate the effects of single or double gene knockouts on the model's objective (e.g., growth rate), identifying essential genes and synthetic lethals.
      * **Reaction Deletion Analysis:** Perform single or double reaction deletions to assess their impact on model performance.
      * Visualizes growth impact of deletions and identifies lethal knockouts.
  * **Model Diagnostics:**
      * **Blocked Reactions:** Identify and optionally remove reactions that cannot carry any flux under defined conditions, aiding in model curation.
      * **Consistency Check:** Verify the solvability and consistency of the metabolic model.
  * **Model Editing:**
      * **Component Management:** Add or remove reactions, metabolites, and genes directly through the GUI.
      * **Media Conditions:** Easily modify exchange reaction bounds to simulate diverse environmental or media conditions and observe their impact on metabolism.
  * **Data Export & Visualization:**
      * Download FBA flux distributions, FVA results, and gene/reaction deletion analysis reports as CSV files for external analysis.
      * Integrated Plotly visualizations for flux distributions, FVA ranges, and growth rate impacts.

### Installation & Usage

<<<<<<< HEAD
To get started with `COBRApy-GUI`, follow these steps:
=======
To get started with `COBRApy_GUI`, follow these steps:
>>>>>>> 0bb8f435

1.  **Clone the repository:**
    ```bash
    git clone https://github.com/kssrikar4/COBRApy-GUI.git
    cd COBRApy-GUI
    ```
2.  **Create a virtual environment (recommended):**
    ```bash
    python -m venv py
    source py/bin/activate  # On Windows: `py\Scripts\activate`
    ```
3.  **Install dependencies:**
    ```bash
    pip install -r requirements.txt
    ```
4.  **Run the Streamlit application:**
    ```bash
<<<<<<< HEAD
    streamlit run COBRApy-GUI.py
=======
    streamlit run COBRApy_GUI.py
>>>>>>> 0bb8f435
    ```

This will open the application in your web browser.

### How to Use

<<<<<<< HEAD
Once the `COBRApy-GUI` Streamlit application is running in your web browser, you can interact with it as follows:
=======
Once the `COBRApy_GUI` Streamlit application is running in your web browser, you can interact with it as follows:
>>>>>>> 0bb8f435

  * **Navigation:** Use the **sidebar** on the left to switch between different functionalities like Model Management, Flux Analysis, Genetic Manipulations, etc.
  * **Loading Models:** In the "Model Management" section, you can either **upload your own SBML, JSON, or MATLAB model file**, or select from **pre-loaded common COBRApy models** (e.g., E. coli core) for quick exploration.
  * **Performing Analyses:** Navigate to sections like "Flux Analysis" or "Genetic & Reaction Manipulations." You'll find input fields to set parameters (e.g., objective function, reaction bounds, gene names)  to execute and analyse.
  * **Viewing Results:** Results will be displayed directly on the page, with interactive plots powered by Plotly, and options to download data.

### Contributing

<<<<<<< HEAD
We welcome contributions to `COBRApy-GUI`\! If you're interested in improving this tool, here's how you can help:
=======
We welcome contributions to `COBRApy_GUI`\! If you're interested in improving this tool, here's how you can help:
>>>>>>> 0bb8f435

  * **Reporting Bugs:** If you encounter any issues, please open an issue on the [GitHub repository's Issues page](https://www.google.com/search?q=https://github.com/kssrikar4/COBRApy-GUI/issues).
  * **Suggesting Features:** Have an idea for a new feature or improvement? Feel free to open an issue to discuss it.
  * **Code Contributions:** Fork the repository, make your changes, and submit a pull request. Please ensure your code adheres to good practices and includes appropriate tests if applicable.


### Acknowledgements

I express my sincere gratitude to the developers and communities behind:

* **COBRApy:** The foundational Python package for constraint-based modeling. This GUI is built entirely to provide an accessible interface to its powerful functionalities.
    * [COBRApy Documentation](https://cobrapy.readthedocs.io/)
    * [COBRApy GitHub Repository](https://github.com/opencobra/cobrapy)
* **Streamlit:** The incredible framework that made it possible to build this interactive web application with pure Python, enabling rapid development of intuitive user interfaces.
    * [Streamlit Documentation](https://docs.streamlit.io/)
    * [Streamlit GitHub Repository](https://github.com/streamlit/streamlit)

<<<<<<< HEAD
Their work has advanced the fields of computational biology and web development, respectively, and made projects like `COBRApy-GUI` feasible.
=======
Their work has advanced the fields of computational biology and web development, respectively, and made projects like `COBRApy_GUI` feasible.
>>>>>>> 0bb8f435

### License

This project is licensed under the [Mozilla Public License 2.0](https://opensource.org/licenses/MPL-2.0).<|MERGE_RESOLUTION|>--- conflicted
+++ resolved
@@ -10,11 +10,7 @@
 
 ### Project Overview
 
-<<<<<<< HEAD
-`COBRApy-GUI` is a Streamlit-based graphical user interface (GUI) designed to simplify and enhance the interaction with `COBRApy`, a widely used Python package for constraint-based reconstruction and analysis of biological networks. This tool provides an visual environment for performing core metabolic modeling tasks, making complex analyses more accessible to researchers who may prefer a GUI over direct command-line interaction.
-=======
 `COBRApy_GUI` is a Streamlit-based graphical user interface (GUI) designed to simplify and enhance the interaction with `COBRApy`, a widely used Python package for constraint-based reconstruction and analysis of biological networks. This tool provides an visual environment for performing core metabolic modeling tasks, making complex analyses more accessible to researchers who may prefer a GUI over direct command-line interaction.
->>>>>>> 0bb8f435
 
 ![Preview](.github/GUI.png)
 
@@ -46,11 +42,7 @@
 
 ### Installation & Usage
 
-<<<<<<< HEAD
-To get started with `COBRApy-GUI`, follow these steps:
-=======
 To get started with `COBRApy_GUI`, follow these steps:
->>>>>>> 0bb8f435
 
 1.  **Clone the repository:**
     ```bash
@@ -68,22 +60,14 @@
     ```
 4.  **Run the Streamlit application:**
     ```bash
-<<<<<<< HEAD
-    streamlit run COBRApy-GUI.py
-=======
     streamlit run COBRApy_GUI.py
->>>>>>> 0bb8f435
     ```
 
 This will open the application in your web browser.
 
 ### How to Use
 
-<<<<<<< HEAD
 Once the `COBRApy-GUI` Streamlit application is running in your web browser, you can interact with it as follows:
-=======
-Once the `COBRApy_GUI` Streamlit application is running in your web browser, you can interact with it as follows:
->>>>>>> 0bb8f435
 
   * **Navigation:** Use the **sidebar** on the left to switch between different functionalities like Model Management, Flux Analysis, Genetic Manipulations, etc.
   * **Loading Models:** In the "Model Management" section, you can either **upload your own SBML, JSON, or MATLAB model file**, or select from **pre-loaded common COBRApy models** (e.g., E. coli core) for quick exploration.
@@ -92,11 +76,7 @@
 
 ### Contributing
 
-<<<<<<< HEAD
 We welcome contributions to `COBRApy-GUI`\! If you're interested in improving this tool, here's how you can help:
-=======
-We welcome contributions to `COBRApy_GUI`\! If you're interested in improving this tool, here's how you can help:
->>>>>>> 0bb8f435
 
   * **Reporting Bugs:** If you encounter any issues, please open an issue on the [GitHub repository's Issues page](https://www.google.com/search?q=https://github.com/kssrikar4/COBRApy-GUI/issues).
   * **Suggesting Features:** Have an idea for a new feature or improvement? Feel free to open an issue to discuss it.
@@ -114,11 +94,7 @@
     * [Streamlit Documentation](https://docs.streamlit.io/)
     * [Streamlit GitHub Repository](https://github.com/streamlit/streamlit)
 
-<<<<<<< HEAD
 Their work has advanced the fields of computational biology and web development, respectively, and made projects like `COBRApy-GUI` feasible.
-=======
-Their work has advanced the fields of computational biology and web development, respectively, and made projects like `COBRApy_GUI` feasible.
->>>>>>> 0bb8f435
 
 ### License
 
